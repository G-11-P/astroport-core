--- conflicted
+++ resolved
@@ -4,20 +4,11 @@
 };
 use crate::state::{Config, CONFIG};
 use astroport::asset::{Asset, AssetInfo, PairInfo};
-<<<<<<< HEAD
-use astroport::factory::PairsResponse;
-use astroport::pair::{Cw20HookMsg, SimulationResponse};
-use astroport::querier::{query_pair_info, query_pairs_info};
+use astroport::pair::{Cw20HookMsg, QueryMsg as PairQueryMsg, SimulationResponse};
+use astroport::querier::query_pair_info;
 use cosmwasm_std::{
     entry_point, to_binary, Addr, Attribute, Binary, Coin, Deps, DepsMut, Env, Event, MessageInfo,
-    Response, StdResult, SubMsg, Uint128, Uint64, WasmMsg,
-=======
-use astroport::pair::{Cw20HookMsg, QueryMsg as PairQueryMsg};
-use astroport::querier::query_pair_info;
-use cosmwasm_std::{
-    entry_point, to_binary, Addr, Binary, Coin, CosmosMsg, Deps, DepsMut, Env, MessageInfo,
-    QueryRequest, ReplyOn, Response, StdResult, SubMsg, Uint128, WasmMsg, WasmQuery,
->>>>>>> d6b9dc71
+    QueryRequest, Response, StdResult, SubMsg, Uint128, Uint64, WasmMsg, WasmQuery,
 };
 use std::collections::HashMap;
 
@@ -53,8 +44,7 @@
     msg: ExecuteMsg,
 ) -> Result<Response, ContractError> {
     match msg {
-<<<<<<< HEAD
-        ExecuteMsg::Collect { start_after, limit } => collect(deps, env, start_after, limit),
+        ExecuteMsg::Collect { pair_addresses } => collect(deps, env, pair_addresses),
         ExecuteMsg::SetConfig {
             staking_contract,
             governance_contract,
@@ -66,17 +56,10 @@
             governance_contract,
             governance_percent,
         ),
-=======
-        ExecuteMsg::Collect { pair_addresses } => collect(deps, env, pair_addresses),
->>>>>>> d6b9dc71
-    }
-}
-
-fn collect(
-    deps: DepsMut,
-    env: Env,
-    pair_addresses: Vec<Addr>,
-) -> Result<Response, ContractError> {
+    }
+}
+
+fn collect(deps: DepsMut, env: Env, pair_addresses: Vec<Addr>) -> Result<Response, ContractError> {
     let cfg = CONFIG.load(deps.storage)?;
 
     let astro = AssetInfo::Token {
